import os
import glob
import sys
import argparse
import logging
import json
import subprocess
import numpy as np
from scipy.io.wavfile import read
import torch
import wave
import csv
import warnings

MATPLOTLIB_FLAG = False

logging.basicConfig(stream=sys.stdout, level=logging.DEBUG)
logger = logging


def load_checkpoint(checkpoint_path, model, optimizer=None):
  assert os.path.isfile(checkpoint_path), f"No such file or directory: {checkpoint_path}"
  checkpoint_dict = torch.load(checkpoint_path, map_location='cpu')
  iteration = checkpoint_dict['iteration']
  learning_rate = checkpoint_dict['learning_rate']
  if optimizer is not None:
    optimizer.load_state_dict(checkpoint_dict['optimizer'])
  saved_state_dict = checkpoint_dict['model']
  if hasattr(model, 'module'):
    state_dict = model.module.state_dict()
  else:
    state_dict = model.state_dict()
  new_state_dict= {}
  for k, v in state_dict.items():
    try:
      new_state_dict[k] = saved_state_dict[k]
    except:
      logger.info("%s is not in the checkpoint" % k)
      new_state_dict[k] = v
  if hasattr(model, 'module'):
    model.module.load_state_dict(new_state_dict)
  else:
    model.load_state_dict(new_state_dict)
  logger.info("Loaded checkpoint '{}' (iteration {})" .format(
    checkpoint_path, iteration))
  return model, optimizer, learning_rate, iteration


def save_checkpoint(model, optimizer, learning_rate, iteration, checkpoint_path):
  logger.info("Saving model and optimizer state at iteration {} to {}".format(
    iteration, checkpoint_path))
  if hasattr(model, 'module'):
    state_dict = model.module.state_dict()
  else:
    state_dict = model.state_dict()
  torch.save({'model': state_dict,
              'iteration': iteration,
              'optimizer': optimizer.state_dict(),
              'learning_rate': learning_rate}, checkpoint_path)


def save_vc_sample(hps, loader, collate, generator, name):
  if not hasattr(hps.others, "input_filename"):
    return

  input_filename = hps.others.input_filename
  source_id = hps.others.source_id
  target_ids = hps.others.target_id

  if type(target_ids) != list:
    target_ids = [target_ids]

  dataset = loader(hps.data.validation_files_notext, hps.data)
  data = dataset.get_audio_text_speaker_pair([input_filename, source_id, "a"])
  data = collate()([data])
  x, x_lengths, spec, spec_lengths, y, y_lengths, sid_src = [x.cuda(0) for x in data]
  for target_id in target_ids:
    with torch.no_grad():
<<<<<<< HEAD
      dataset = loader(hps.data.validation_files_notext, hps.data, disable_tqdm=True)
      data = dataset.get_audio_text_speaker_pair([input_filename, source_id, "a"])
      data = collate()([data])
      x, x_lengths, spec, spec_lengths, y, y_lengths, sid_src = [x.cuda(0) for x in data]
=======
>>>>>>> 9a7ef25f
      sid_tgt = torch.LongTensor([target_id]).cuda(0)
      audio = generator.module.voice_conversion(spec, spec_lengths, sid_src=sid_src, sid_tgt=sid_tgt)[0][0,0].data.cpu().float().numpy()

    audio = audio * hps.data.max_wav_value
    wav = audio.astype(np.int16).tobytes()

    output_filename = os.path.join(hps.model_dir, f"vc_{target_id}_{name}.wav")
    with wave.open(output_filename, 'wb') as fh:
      fh.setnchannels(1)
      fh.setsampwidth(2)
      fh.setframerate(hps.data.sampling_rate)
      fh.writeframes(wav)


def save_best_log(best_log_path, global_step, loss_mel_value, date):
    with open(best_log_path, "a") as f:
       writer = csv.writer(f)
       writer.writerow([global_step, loss_mel_value, date])


def summarize(writer, global_step, scalars={}, histograms={}, images={}, audios={}, audio_sampling_rate=22050):
  for k, v in scalars.items():
    writer.add_scalar(k, v, global_step)
  for k, v in histograms.items():
    writer.add_histogram(k, v, global_step)
  for k, v in images.items():
    writer.add_image(k, v, global_step, dataformats='HWC')
  for k, v in audios.items():
    writer.add_audio(k, v, global_step, audio_sampling_rate)


def latest_checkpoint_path(dir_path, regex="G_*.pth"):
  f_list = glob.glob(os.path.join(dir_path, regex))
  f_list.sort(key=lambda f: int("".join(filter(str.isdigit, f))))
  x = f_list[-1]
  print(x)
  return x


def plot_spectrogram_to_numpy(spectrogram):
  global MATPLOTLIB_FLAG
  if not MATPLOTLIB_FLAG:
    import matplotlib
    matplotlib.use("Agg")
    MATPLOTLIB_FLAG = True
    mpl_logger = logging.getLogger('matplotlib')
    mpl_logger.setLevel(logging.WARNING)
  import matplotlib.pylab as plt
  import numpy as np
  
  fig, ax = plt.subplots(figsize=(10,2))
  im = ax.imshow(spectrogram, aspect="auto", origin="lower",
                  interpolation='none')
  plt.colorbar(im, ax=ax)
  plt.xlabel("Frames")
  plt.ylabel("Channels")
  plt.tight_layout()

  fig.canvas.draw()
  data = np.fromstring(fig.canvas.tostring_rgb(), dtype=np.uint8, sep='')
  data = data.reshape(fig.canvas.get_width_height()[::-1] + (3,))
  plt.close()
  return data


def plot_alignment_to_numpy(alignment, info=None):
  global MATPLOTLIB_FLAG
  if not MATPLOTLIB_FLAG:
    import matplotlib
    matplotlib.use("Agg")
    MATPLOTLIB_FLAG = True
    mpl_logger = logging.getLogger('matplotlib')
    mpl_logger.setLevel(logging.WARNING)
  import matplotlib.pylab as plt
  import numpy as np

  fig, ax = plt.subplots(figsize=(6, 4))
  im = ax.imshow(alignment.transpose(), aspect='auto', origin='lower',
                  interpolation='none')
  fig.colorbar(im, ax=ax)
  xlabel = 'Decoder timestep'
  if info is not None:
      xlabel += '\n\n' + info
  plt.xlabel(xlabel)
  plt.ylabel('Encoder timestep')
  plt.tight_layout()

  fig.canvas.draw()
  data = np.fromstring(fig.canvas.tostring_rgb(), dtype=np.uint8, sep='')
  data = data.reshape(fig.canvas.get_width_height()[::-1] + (3,))
  plt.close()
  return data


def load_wav_to_torch(full_path):
  #音声にメタデータが含まれる際のWavFileWarning対策
  with warnings.catch_warnings():
    warnings.simplefilter('ignore')
    sampling_rate, data = read(full_path)
  return torch.FloatTensor(data.astype(np.float32)), sampling_rate


def load_filepaths_and_text(filename, split="|"):
  with open(filename, encoding='utf-8') as f:
    filepaths_and_text = [line.strip().split(split) for line in f]
  return filepaths_and_text


def get_hparams(init=True):
  parser = argparse.ArgumentParser()
  parser.add_argument('-c', '--config', type=str, default="./configs/base.json",
                      help='JSON file for configuration')
  parser.add_argument('-m', '--model', type=str, required=True,
                      help='Model name')
  parser.add_argument('-fg', '--fine_tuning_g', type=str, default=None,
                      help='If fine tuning, please specify model(G)')
  parser.add_argument('-fd', '--fine_tuning_d', type=str, default=None,
                      help='If fine tuning, please specify model(D)')
  
  args = parser.parse_args()
  model_dir = os.path.join("./logs", args.model)

  if not os.path.exists(model_dir):
    os.makedirs(model_dir)

  best_log_path = os.path.join(model_dir, "best.log")
  if not os.path.exists(best_log_path):
    with open(best_log_path, "w") as f:
        writer = csv.writer(f)
        writer.writerow(["step", "loss g/mel", "date"])
  with open(best_log_path, "r") as f:
    reader = csv.reader(f)
    last_row = list(reader)[-1]
  try:
    best_loss_mel = float(last_row[1])
  except:
    best_loss_mel = 9999

  config_path = args.config
  config_save_path = os.path.join(model_dir, "config.json")
  if init:
    with open(config_path, "r") as f:
      data = f.read()
    with open(config_save_path, "w") as f:
      f.write(data)
  else:
    with open(config_save_path, "r") as f:
      data = f.read()
  config = json.loads(data)

  #Added about fine tuning
  if args.fine_tuning_g != None and args.fine_tuning_d != None:
    config['fine_flag'] = True
    config['fine_model_g'] = args.fine_tuning_g
    config['fine_model_d'] = args.fine_tuning_d
  else:
    config['fine_flag'] = False
  
  hparams = HParams(**config)
  hparams.model_dir = model_dir
  hparams.best_log_path = best_log_path
  hparams.best_loss_mel = best_loss_mel
  return hparams


def get_hparams_from_dir(model_dir):
  config_save_path = os.path.join(model_dir, "config.json")
  with open(config_save_path, "r") as f:
    data = f.read()
  config = json.loads(data)

  hparams =HParams(**config)
  hparams.model_dir = model_dir
  return hparams


def get_hparams_from_file(config_path):
  with open(config_path, "r") as f:
    data = f.read()
  config = json.loads(data)

  hparams =HParams(**config)
  return hparams


def check_git_hash(model_dir):
  source_dir = os.path.dirname(os.path.realpath(__file__))
  if not os.path.exists(os.path.join(source_dir, ".git")):
    logger.warn("{} is not a git repository, therefore hash value comparison will be ignored.".format(
      source_dir
    ))
    return

  cur_hash = subprocess.getoutput("git rev-parse HEAD")

  path = os.path.join(model_dir, "githash")
  if os.path.exists(path):
    saved_hash = open(path).read()
    if saved_hash != cur_hash:
      logger.warn("git hash values are different. {}(saved) != {}(current)".format(
        saved_hash[:8], cur_hash[:8]))
  else:
    open(path, "w").write(cur_hash)


def get_logger(model_dir, filename="train.log"):
  global logger
  logger = logging.getLogger(os.path.basename(model_dir))
  logger.setLevel(logging.DEBUG)
  
  formatter = logging.Formatter("%(asctime)s\t%(name)s\t%(levelname)s\t%(message)s")
  if not os.path.exists(model_dir):
    os.makedirs(model_dir)
  h = logging.FileHandler(os.path.join(model_dir, filename))
  h.setLevel(logging.DEBUG)
  h.setFormatter(formatter)
  logger.addHandler(h)
  return logger


class HParams():
  def __init__(self, **kwargs):
    for k, v in kwargs.items():
      if type(v) == dict:
        v = HParams(**v)
      self[k] = v
    
  def keys(self):
    return self.__dict__.keys()

  def items(self):
    return self.__dict__.items()

  def values(self):
    return self.__dict__.values()

  def __len__(self):
    return len(self.__dict__)

  def __getitem__(self, key):
    return getattr(self, key)

  def __setitem__(self, key, value):
    return setattr(self, key, value)

  def __contains__(self, key):
    return key in self.__dict__

  def __repr__(self):
    return self.__dict__.__repr__()<|MERGE_RESOLUTION|>--- conflicted
+++ resolved
@@ -76,13 +76,6 @@
   x, x_lengths, spec, spec_lengths, y, y_lengths, sid_src = [x.cuda(0) for x in data]
   for target_id in target_ids:
     with torch.no_grad():
-<<<<<<< HEAD
-      dataset = loader(hps.data.validation_files_notext, hps.data, disable_tqdm=True)
-      data = dataset.get_audio_text_speaker_pair([input_filename, source_id, "a"])
-      data = collate()([data])
-      x, x_lengths, spec, spec_lengths, y, y_lengths, sid_src = [x.cuda(0) for x in data]
-=======
->>>>>>> 9a7ef25f
       sid_tgt = torch.LongTensor([target_id]).cuda(0)
       audio = generator.module.voice_conversion(spec, spec_lengths, sid_src=sid_src, sid_tgt=sid_tgt)[0][0,0].data.cpu().float().numpy()
 
