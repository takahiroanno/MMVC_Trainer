--- conflicted
+++ resolved
@@ -101,7 +101,7 @@
 
 5. notebookディレクトリにある「Train_MMVC.ipynb」をgoogle colab 上で実行してください。  
     logs/にモデルが生成されます。
-<<<<<<< HEAD
+
 #### Ph3. 学習したモデルの性能検証
 1. notebookディレクトリにある「MMVC_Interface.ipynb」をgoogle colab 上で実行してください。
 ### 好きなキャラクターの声になる
@@ -111,16 +111,7 @@
 
 2. 下記のようなディレクトリ構成になるように音声データとテキストデータを配置します。  
     textfulの直下には2ディレクトリになります。  
-    (1205_zundamonディレクトリは無くても問題ありません)  
-=======
-### 学習したモデルの性能検証
-1. notebookディレクトリにある「MMVC_Interface.ipynb」をgoogle colab 上で実行
-## Q&A
-下記のリンクをご参考ください。
-それでも解決しない場合はお気軽にコミュニティ or 製作者にお問い合わせください。
-
-https://mmvc.readthedocs.io/ja/latest/index.html
->>>>>>> c008f62f
+    (1205_zundamonディレクトリは無くても問題ありません) 
 
 ```
 dataset
