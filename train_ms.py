import os
import json
import argparse
import itertools
import math
import sys
from psutil import cpu_count
import torch
from torch import nn, optim
from torch.nn import functional as F
from torch.utils.data import DataLoader
from torch.utils.tensorboard import SummaryWriter
import torch.multiprocessing as mp
import torch.distributed as dist
from torch.nn.parallel import DistributedDataParallel as DDP
from torch.nn.parallel import DataParallel as DP
from torch.cuda.amp import autocast, GradScaler
import datetime
import pytz
import time
from tqdm import tqdm
import numpy as np


import commons
import utils
from data_utils import (
  TextAudioSpeakerLoader,
  TextAudioSpeakerCollate,
  DistributedBucketSampler
)
from models import (
  SynthesizerTrn,
  MultiPeriodDiscriminator,
)
from losses import (
  generator_loss,
  discriminator_loss,
  feature_loss,
  kl_loss
)
from mel_processing import mel_spectrogram_torch, spec_to_mel_torch
from text.symbols import symbols

#stftの警告対策
#warnings.resetwarnings()
#warnings.simplefilter('ignore', UserWarning)
#warnings.simplefilter('ignore', DeprecationWarning)

torch.backends.cudnn.benchmark = True
global_step = 0


def main():
  """Assume Single Node Multi GPUs Training Only"""
  assert torch.cuda.is_available(), "CPU training is not allowed."

  n_gpus = torch.cuda.device_count()
  os.environ['MASTER_ADDR'] = 'localhost'
  os.environ['MASTER_PORT'] = '80000'

  hps = utils.get_hparams()

  mp.spawn(run, nprocs=n_gpus, args=(n_gpus, hps,))


def run(rank, n_gpus, hps):
  global global_step
  
  if hps.others.os_type == "windows":
    backend_type = "gloo"
    parallel = DP
  else: # Colab
    backend_type = "nccl"
    parallel = DDP

  if rank == 0:
    logger = utils.get_logger(hps.model_dir)
    logger.info(hps)
    utils.check_git_hash(hps.model_dir)
    writer = SummaryWriter(log_dir=hps.model_dir)
    writer_eval = SummaryWriter(log_dir=os.path.join(hps.model_dir, "eval"))

  cpu_count = os.cpu_count()
  if cpu_count > 8:
    cpu_count = 8

<<<<<<< HEAD
  if not hasattr(hps.model, "use_mel_train"):
    hps.model.use_mel_train = False

=======
>>>>>>> 7f60029f
  if hasattr(hps.others, "input_filename"):
    assert os.path.isfile(hps.others.input_filename), "VC test file does not exist."
    assert hasattr(hps.others, "source_id") and hasattr(hps.others, "target_id"), "VC source_id and target_id are required."

  dist.init_process_group(backend=backend_type, init_method='env://', world_size=n_gpus, rank=rank)
  torch.manual_seed(hps.train.seed)
  torch.cuda.set_device(rank)
  train_dataset = TextAudioSpeakerLoader(hps.data.training_files, hps.data, augmentation=hps.augmentation.enable, augmentation_params=hps.augmentation)
  train_sampler = DistributedBucketSampler(
      train_dataset,
      hps.train.batch_size,
      [96,375,750,1125,1500,1875,2250,2625,3000],
      num_replicas=n_gpus,
      rank=rank,
      shuffle=True)
  collate_fn = TextAudioSpeakerCollate()
  train_loader = DataLoader(train_dataset, num_workers=cpu_count, shuffle=False, pin_memory=True,
      collate_fn=collate_fn, batch_sampler=train_sampler)
  if rank == 0:
    eval_dataset = TextAudioSpeakerLoader(hps.data.validation_files, hps.data, augmentation=False)
    eval_sampler = DistributedBucketSampler(
      eval_dataset,
      hps.train.batch_size,
      [96,375,750,1125,1500,1875,2250,2625,3000],
      num_replicas=n_gpus,
      rank=rank,
      shuffle=True)
    eval_loader = DataLoader(eval_dataset, num_workers=cpu_count, shuffle=False, pin_memory=True,
        collate_fn=collate_fn, batch_sampler=eval_sampler)
  if hps.model.use_mel_train:
      channels = hps.data.n_mel_channels
  else:
      channels = hps.data.filter_length // 2 + 1
  net_g = SynthesizerTrn(
      len(symbols),
      channels,
      hps.train.segment_size // hps.data.hop_length,
      n_speakers=hps.data.n_speakers,
      **hps.model).cuda(rank)
  net_d = MultiPeriodDiscriminator(hps.model.use_spectral_norm).cuda(rank)
  optim_g = torch.optim.AdamW(
      net_g.parameters(), 
      hps.train.learning_rate, 
      betas=hps.train.betas, 
      eps=hps.train.eps)
  optim_d = torch.optim.AdamW(
      net_d.parameters(),
      hps.train.learning_rate, 
      betas=hps.train.betas, 
      eps=hps.train.eps)
  net_g = parallel(net_g, device_ids=[rank])
  net_d = parallel(net_d, device_ids=[rank])

  logger.info('FineTuning : '+str(hps.fine_flag))
  if hps.fine_flag:
      logger.info('Load model : '+str(hps.fine_model_g))
      logger.info('Load model : '+str(hps.fine_model_d))
      _, _, _, global_step = utils.load_checkpoint(hps.fine_model_g, net_g, optim_g)
      _, _, _, global_step = utils.load_checkpoint(hps.fine_model_d, net_d, optim_d)
      epoch_str = 1
      global_step = 0

  else:
    try:
      _, _, _, global_step = utils.load_checkpoint(utils.latest_checkpoint_path(hps.model_dir, "G_*.pth"), net_g, optim_g)
      _, _, _, global_step = utils.load_checkpoint(utils.latest_checkpoint_path(hps.model_dir, "D_*.pth"), net_d, optim_d)
      epoch_str = global_step // len(train_loader) + 1
    except:
      epoch_str = 1
      global_step = 0

  scheduler_g = torch.optim.lr_scheduler.ExponentialLR(optim_g, gamma=hps.train.lr_decay, last_epoch=epoch_str-2)
  scheduler_d = torch.optim.lr_scheduler.ExponentialLR(optim_d, gamma=hps.train.lr_decay, last_epoch=epoch_str-2)

  scaler = GradScaler(enabled=hps.train.fp16_run)

  for epoch in range(epoch_str, sys.maxsize):
    if rank==0:
      train_and_evaluate(rank, epoch, hps, [net_g, net_d], [optim_g, optim_d], [scheduler_g, scheduler_d], scaler, [train_loader, eval_loader], logger, [writer, writer_eval])
    else:
      train_and_evaluate(rank, epoch, hps, [net_g, net_d], [optim_g, optim_d], [scheduler_g, scheduler_d], scaler, [train_loader, None], None, None)
    scheduler_g.step()
    scheduler_d.step()


def train_and_evaluate(rank, epoch, hps, nets, optims, schedulers, scaler, loaders, logger, writers):
  net_g, net_d = nets
  optim_g, optim_d = optims
  scheduler_g, scheduler_d = schedulers
  train_loader, eval_loader = loaders
  if writers is not None:
    writer, writer_eval = writers

  train_loader.batch_sampler.set_epoch(epoch)
  global global_step

  net_g.train()
  net_d.train()
  for batch_idx, (x, x_lengths, spec, spec_lengths, y, y_lengths, speakers) in enumerate(tqdm(train_loader, desc="Epoch {}".format(epoch))):
    x, x_lengths = x.cuda(rank, non_blocking=True), x_lengths.cuda(rank, non_blocking=True)
    spec, spec_lengths = spec.cuda(rank, non_blocking=True), spec_lengths.cuda(rank, non_blocking=True)
    y, y_lengths = y.cuda(rank, non_blocking=True), y_lengths.cuda(rank, non_blocking=True)
    speakers = speakers.cuda(rank, non_blocking=True)
    mel = spec_to_mel_torch(
        spec, 
        hps.data.filter_length, 
        hps.data.n_mel_channels, 
        hps.data.sampling_rate,
        hps.data.mel_fmin, 
        hps.data.mel_fmax)
    if hps.model.use_mel_train:
        spec = mel
    with autocast(enabled=hps.train.fp16_run):
      y_hat, attn, ids_slice, x_mask, z_mask,\
      (z, z_p, m_p, logs_p, m_q, logs_q) = net_g(x, x_lengths, spec, spec_lengths, speakers)
      y_mel = commons.slice_segments(mel, ids_slice, hps.train.segment_size // hps.data.hop_length)
    y_hat = y_hat.float()
    y_hat_mel = mel_spectrogram_torch(
        y_hat.squeeze(1), 
        hps.data.filter_length, 
        hps.data.n_mel_channels, 
        hps.data.sampling_rate, 
        hps.data.hop_length, 
        hps.data.win_length, 
        hps.data.mel_fmin, 
        hps.data.mel_fmax
    )
    y = commons.slice_segments(y, ids_slice * hps.data.hop_length, hps.train.segment_size) # slice 

    # Discriminator
    y_d_hat_r, y_d_hat_g, _, _ = net_d(y, y_hat.detach())
    with autocast(enabled=False):
      loss_disc, losses_disc_r, losses_disc_g = discriminator_loss(y_d_hat_r, y_d_hat_g)
      loss_disc_all = loss_disc
    optim_d.zero_grad()
    scaler.scale(loss_disc_all).backward()
    scaler.unscale_(optim_d)
    grad_norm_d = commons.clip_grad_value_(net_d.parameters(), None)
    scaler.step(optim_d)

    with autocast(enabled=hps.train.fp16_run):
      # Generator
      y_d_hat_r, y_d_hat_g, fmap_r, fmap_g = net_d(y, y_hat)
      with autocast(enabled=False):
        loss_mel = F.l1_loss(y_mel, y_hat_mel) * hps.train.c_mel
        loss_kl = kl_loss(z_p, logs_q, m_p, logs_p, z_mask) * hps.train.c_kl

        loss_fm = feature_loss(fmap_r, fmap_g)
        loss_gen, losses_gen = generator_loss(y_d_hat_g)
        loss_gen_all = loss_gen + loss_fm + loss_mel + loss_kl
    optim_g.zero_grad()
    scaler.scale(loss_gen_all).backward()
    scaler.unscale_(optim_g)
    grad_norm_g = commons.clip_grad_value_(net_g.parameters(), None)
    scaler.step(optim_g)
    scaler.update()

    if rank==0:
      eval_loss_mel = None
      if global_step % hps.train.eval_interval == 0:
        lr = optim_g.param_groups[0]['lr']
        losses = [loss_disc, loss_gen, loss_fm, loss_mel, loss_kl]
        logger.info('Train Epoch: {} [{:.0f}%]'.format(
          epoch,
          100. * batch_idx / len(train_loader)))
        logger.info(datetime.datetime.now(pytz.timezone('Asia/Tokyo')))
        logger.info([x.item() for x in losses] + [global_step, lr])
        
        scalar_dict = {"loss/g/total": loss_gen_all, "loss/d/total": loss_disc_all, "learning_rate": lr, "grad_norm_d": grad_norm_d, "grad_norm_g": grad_norm_g}
        scalar_dict.update({"loss/g/fm": loss_fm, "loss/g/mel": loss_mel, "loss/g/kl": loss_kl})

        scalar_dict.update({"loss/g/{}".format(i): v for i, v in enumerate(losses_gen)})
        scalar_dict.update({"loss/d_r/{}".format(i): v for i, v in enumerate(losses_disc_r)})
        scalar_dict.update({"loss/d_g/{}".format(i): v for i, v in enumerate(losses_disc_g)})
        image_dict = { 
            "slice/mel_org": utils.plot_spectrogram_to_numpy(y_mel[0].data.cpu().numpy()),
            "slice/mel_gen": utils.plot_spectrogram_to_numpy(y_hat_mel[0].data.cpu().numpy()), 
            "all/mel": utils.plot_spectrogram_to_numpy(mel[0].data.cpu().numpy()),
            "all/attn": utils.plot_alignment_to_numpy(attn[0,0].data.cpu().numpy())
        }
        utils.summarize(
          writer=writer,
          global_step=global_step, 
          images=image_dict,
          scalars=scalar_dict)
        eval_loss_dict = evaluate(hps, net_g, eval_loader, writer_eval, logger)
        eval_loss_mel = float(eval_loss_dict["loss/g/mel"])
        utils.save_checkpoint(net_g, optim_g, hps.train.learning_rate, global_step, os.path.join(hps.model_dir, "G_latest_99999999.pth"))
        utils.save_checkpoint(net_d, optim_d, hps.train.learning_rate, global_step, os.path.join(hps.model_dir, "D_latest_99999999.pth"))

      if global_step % hps.train.backup.interval == 0 and global_step != 0:
        if global_step % hps.train.backup.interval == 0 and global_step % hps.train.eval_interval == 0:
          if hps.train.backup.g_only == False:
            utils.save_checkpoint(net_d, optim_d, hps.train.learning_rate, global_step, os.path.join(hps.model_dir, "D_{}.pth".format(global_step)))
          utils.save_vc_sample(hps, TextAudioSpeakerLoader, TextAudioSpeakerCollate, net_g, global_step)
          utils.save_checkpoint(net_g, optim_g, hps.train.learning_rate, global_step, os.path.join(hps.model_dir, "G_{}.pth".format(global_step)))
        else:
          eval_loss_dict = evaluate(hps, net_g, eval_loader, writer_eval, logger)
          eval_loss_mel = float(eval_loss_dict["loss/g/mel"])
          if hps.train.backup.g_only == False:
            utils.save_checkpoint(net_d, optim_d, hps.train.learning_rate, global_step, os.path.join(hps.model_dir, "D_{}.pth".format(global_step)))
          utils.save_vc_sample(hps, TextAudioSpeakerLoader, TextAudioSpeakerCollate, net_g, global_step)
          utils.save_checkpoint(net_g, optim_g, hps.train.learning_rate, global_step, os.path.join(hps.model_dir, "G_{}.pth".format(global_step)))
          utils.save_checkpoint(net_g, optim_g, hps.train.learning_rate, global_step, os.path.join(hps.model_dir, "G_latest_99999999.pth"))
          utils.save_checkpoint(net_d, optim_d, hps.train.learning_rate, global_step, os.path.join(hps.model_dir, "D_latest_99999999.pth"))

      if hps.train.best == True and eval_loss_mel is not None and eval_loss_mel < hps.best_loss_mel and global_step != 0:
        utils.save_vc_sample(hps, TextAudioSpeakerLoader, TextAudioSpeakerCollate, net_g, "best")
        utils.save_checkpoint(net_g, optim_g, hps.train.learning_rate, epoch, os.path.join(hps.model_dir, "G_best.pth"))
        utils.save_checkpoint(net_d, optim_d, hps.train.learning_rate, epoch, os.path.join(hps.model_dir, "D_best.pth"))
        utils.save_best_log(hps.best_log_path, global_step, eval_loss_mel, datetime.datetime.now(pytz.timezone('Asia/Tokyo')))
        hps.best_loss_mel = eval_loss_mel

    global_step += 1

 
def evaluate(hps, generator, eval_loader, writer_eval, logger):
    scalar_dict = {}
    scalar_dict.update({"loss/g/mel": 0.0, "loss/g/kl": 0.0})
<<<<<<< HEAD
    with torch.no_grad():
      #evalのデータセットを一周する
      for batch_idx, (x, x_lengths, spec, spec_lengths, y, y_lengths, speakers) in enumerate(tqdm(eval_loader, desc="Epoch {}".format("eval"))):
        x, x_lengths = x.cuda(0), x_lengths.cuda(0)
        spec, spec_lengths = spec.cuda(0), spec_lengths.cuda(0)
        y, y_lengths = y.cuda(0), y_lengths.cuda(0)
        speakers = speakers.cuda(0)
        mel = spec_to_mel_torch(
            spec, 
            hps.data.filter_length, 
            hps.data.n_mel_channels, 
            hps.data.sampling_rate,
            hps.data.mel_fmin, 
            hps.data.mel_fmax)
        if hps.model.use_mel_train:
            spec = mel
        #autocastはfp16のおまじない
        with autocast(enabled=hps.train.fp16_run):
          #Generator
          y_hat, attn, ids_slice, x_mask, z_mask,\
          (z, z_p, m_p, logs_p, m_q, logs_q) = generator(x, x_lengths, spec, spec_lengths, speakers)
          y_mel = commons.slice_segments(mel, ids_slice, hps.train.segment_size // hps.data.hop_length)
        y_hat = y_hat.float()
        y_hat_mel = mel_spectrogram_torch(
            y_hat.squeeze(1), 
            hps.data.filter_length, 
            hps.data.n_mel_channels, 
            hps.data.sampling_rate, 
            hps.data.hop_length, 
            hps.data.win_length, 
            hps.data.mel_fmin, 
            hps.data.mel_fmax
        )
        batch_num = batch_idx

        y = commons.slice_segments(y, ids_slice * hps.data.hop_length, hps.train.segment_size) # slice 

        with autocast(enabled=hps.train.fp16_run):
          with autocast(enabled=False):
            loss_mel = F.l1_loss(y_mel, y_hat_mel) * hps.train.c_mel
            loss_kl = kl_loss(z_p, logs_q, m_p, logs_p, z_mask) * hps.train.c_kl

        scalar_dict["loss/g/mel"] = scalar_dict["loss/g/mel"] + loss_mel
        scalar_dict["loss/g/kl"] = scalar_dict["loss/g/kl"] + loss_kl
=======
    for i in tqdm(range(hps.train.backup.mean_of_num_eval), desc="Try {} of ".format("eval")):
      temp_gmel = 0.0
      temp_gkl = 0.0
      with torch.no_grad():
        #evalのデータセットを一周する
        for batch_idx, (x, x_lengths, spec, spec_lengths, y, y_lengths, speakers) in enumerate(eval_loader):
          x, x_lengths = x.cuda(0), x_lengths.cuda(0)
          spec, spec_lengths = spec.cuda(0), spec_lengths.cuda(0)
          y, y_lengths = y.cuda(0), y_lengths.cuda(0)
          speakers = speakers.cuda(0)
          #autocastはfp16のおまじない
          with autocast(enabled=hps.train.fp16_run):
            #Generator
            y_hat, attn, ids_slice, x_mask, z_mask,\
            (z, z_p, m_p, logs_p, m_q, logs_q) = generator(x, x_lengths, spec, spec_lengths, speakers)

            mel = spec_to_mel_torch(
                spec, 
                hps.data.filter_length, 
                hps.data.n_mel_channels, 
                hps.data.sampling_rate,
                hps.data.mel_fmin, 
                hps.data.mel_fmax)
            y_mel = commons.slice_segments(mel, ids_slice, hps.train.segment_size // hps.data.hop_length)
          y_hat = y_hat.float()
          y_hat_mel = mel_spectrogram_torch(
              y_hat.squeeze(1), 
              hps.data.filter_length, 
              hps.data.n_mel_channels, 
              hps.data.sampling_rate, 
              hps.data.hop_length, 
              hps.data.win_length, 
              hps.data.mel_fmin, 
              hps.data.mel_fmax
          )
          batch_num = batch_idx

          y = commons.slice_segments(y, ids_slice * hps.data.hop_length, hps.train.segment_size) # slice 

          with autocast(enabled=hps.train.fp16_run):
            with autocast(enabled=False):
              loss_mel = F.l1_loss(y_mel, y_hat_mel) * hps.train.c_mel
              loss_kl = kl_loss(z_p, logs_q, m_p, logs_p, z_mask) * hps.train.c_kl

          scalar_dict["loss/g/mel"] = scalar_dict["loss/g/mel"] + loss_mel
          scalar_dict["loss/g/kl"] = scalar_dict["loss/g/kl"] + loss_kl
          temp_gmel = temp_gmel + loss_mel
          temp_gkl = temp_gkl + loss_kl

        temp_gmel = temp_gmel / (batch_num+1)
        temp_gkl = temp_gkl / (batch_num+1)
        print("loss/g/mel : {} lloss/g/kl : {}".format(str(temp_gmel), str(temp_gkl)))
>>>>>>> 7f60029f
      
    #lossをepoch1周の結果をiter単位の平均値に
    scalar_dict["loss/g/mel"] = scalar_dict["loss/g/mel"] / ((batch_num+1) * hps.train.backup.mean_of_num_eval)
    scalar_dict["loss/g/kl"] = scalar_dict["loss/g/kl"] / ((batch_num+1) * hps.train.backup.mean_of_num_eval)
    logger.info("loss/g/mel : {} lloss/g/kl : {}".format(str(scalar_dict["loss/g/mel"]), str(scalar_dict["loss/g/kl"])))

    utils.summarize(
      writer=writer_eval,
      global_step=global_step, 
      scalars=scalar_dict,
    )
    return scalar_dict

if __name__ == "__main__":
  main()<|MERGE_RESOLUTION|>--- conflicted
+++ resolved
@@ -85,12 +85,9 @@
   if cpu_count > 8:
     cpu_count = 8
 
-<<<<<<< HEAD
   if not hasattr(hps.model, "use_mel_train"):
     hps.model.use_mel_train = False
 
-=======
->>>>>>> 7f60029f
   if hasattr(hps.others, "input_filename"):
     assert os.path.isfile(hps.others.input_filename), "VC test file does not exist."
     assert hasattr(hps.others, "source_id") and hasattr(hps.others, "target_id"), "VC source_id and target_id are required."
@@ -310,52 +307,6 @@
 def evaluate(hps, generator, eval_loader, writer_eval, logger):
     scalar_dict = {}
     scalar_dict.update({"loss/g/mel": 0.0, "loss/g/kl": 0.0})
-<<<<<<< HEAD
-    with torch.no_grad():
-      #evalのデータセットを一周する
-      for batch_idx, (x, x_lengths, spec, spec_lengths, y, y_lengths, speakers) in enumerate(tqdm(eval_loader, desc="Epoch {}".format("eval"))):
-        x, x_lengths = x.cuda(0), x_lengths.cuda(0)
-        spec, spec_lengths = spec.cuda(0), spec_lengths.cuda(0)
-        y, y_lengths = y.cuda(0), y_lengths.cuda(0)
-        speakers = speakers.cuda(0)
-        mel = spec_to_mel_torch(
-            spec, 
-            hps.data.filter_length, 
-            hps.data.n_mel_channels, 
-            hps.data.sampling_rate,
-            hps.data.mel_fmin, 
-            hps.data.mel_fmax)
-        if hps.model.use_mel_train:
-            spec = mel
-        #autocastはfp16のおまじない
-        with autocast(enabled=hps.train.fp16_run):
-          #Generator
-          y_hat, attn, ids_slice, x_mask, z_mask,\
-          (z, z_p, m_p, logs_p, m_q, logs_q) = generator(x, x_lengths, spec, spec_lengths, speakers)
-          y_mel = commons.slice_segments(mel, ids_slice, hps.train.segment_size // hps.data.hop_length)
-        y_hat = y_hat.float()
-        y_hat_mel = mel_spectrogram_torch(
-            y_hat.squeeze(1), 
-            hps.data.filter_length, 
-            hps.data.n_mel_channels, 
-            hps.data.sampling_rate, 
-            hps.data.hop_length, 
-            hps.data.win_length, 
-            hps.data.mel_fmin, 
-            hps.data.mel_fmax
-        )
-        batch_num = batch_idx
-
-        y = commons.slice_segments(y, ids_slice * hps.data.hop_length, hps.train.segment_size) # slice 
-
-        with autocast(enabled=hps.train.fp16_run):
-          with autocast(enabled=False):
-            loss_mel = F.l1_loss(y_mel, y_hat_mel) * hps.train.c_mel
-            loss_kl = kl_loss(z_p, logs_q, m_p, logs_p, z_mask) * hps.train.c_kl
-
-        scalar_dict["loss/g/mel"] = scalar_dict["loss/g/mel"] + loss_mel
-        scalar_dict["loss/g/kl"] = scalar_dict["loss/g/kl"] + loss_kl
-=======
     for i in tqdm(range(hps.train.backup.mean_of_num_eval), desc="Try {} of ".format("eval")):
       temp_gmel = 0.0
       temp_gkl = 0.0
@@ -366,19 +317,20 @@
           spec, spec_lengths = spec.cuda(0), spec_lengths.cuda(0)
           y, y_lengths = y.cuda(0), y_lengths.cuda(0)
           speakers = speakers.cuda(0)
+          mel = spec_to_mel_torch(
+              spec, 
+              hps.data.filter_length, 
+              hps.data.n_mel_channels, 
+              hps.data.sampling_rate,
+              hps.data.mel_fmin, 
+              hps.data.mel_fmax)
+          if hps.model.use_mel_train:
+              spec = mel
           #autocastはfp16のおまじない
           with autocast(enabled=hps.train.fp16_run):
             #Generator
             y_hat, attn, ids_slice, x_mask, z_mask,\
             (z, z_p, m_p, logs_p, m_q, logs_q) = generator(x, x_lengths, spec, spec_lengths, speakers)
-
-            mel = spec_to_mel_torch(
-                spec, 
-                hps.data.filter_length, 
-                hps.data.n_mel_channels, 
-                hps.data.sampling_rate,
-                hps.data.mel_fmin, 
-                hps.data.mel_fmax)
             y_mel = commons.slice_segments(mel, ids_slice, hps.train.segment_size // hps.data.hop_length)
           y_hat = y_hat.float()
           y_hat_mel = mel_spectrogram_torch(
@@ -408,7 +360,6 @@
         temp_gmel = temp_gmel / (batch_num+1)
         temp_gkl = temp_gkl / (batch_num+1)
         print("loss/g/mel : {} lloss/g/kl : {}".format(str(temp_gmel), str(temp_gkl)))
->>>>>>> 7f60029f
       
     #lossをepoch1周の結果をiter単位の平均値に
     scalar_dict["loss/g/mel"] = scalar_dict["loss/g/mel"] / ((batch_num+1) * hps.train.backup.mean_of_num_eval)
